<!-- start:readme.hbs -->
<!DOCTYPE html>
<html lang="en">
<head>
	<meta charset="utf-8">
	<meta name="viewport" content="width=device-width">
		<title>Installing haxroomie-cli in Ubuntu</title>
		<!--[if lt IE 9]>
		<script src="//html5shiv.googlecode.com/svn/trunk/html5.js"></script>
		<![endif]-->
		<link href="https://fonts.googleapis.com/css?family=PT+Mono" rel="stylesheet">
		<link type="text/css" rel="stylesheet" href="css/bootstrap.min.css">
		<link type="text/css" rel="stylesheet" href="css/prism.min.css">
		<link type="text/css" rel="stylesheet" href="css/template.min.css">
		<script type="text/javascript">
			window.TEMPLATE_OPTIONS = {"includeDate":true,"dateFormat":"Do MMM YYYY","systemName":"Haxroomie","systemSummary":"Documentation and tutorials.","systemLogo":"","systemColor":"","navMembers":[{"kind":"class","title":"Classes","summary":"All documented classes."},{"kind":"external","title":"Externals","summary":"All documented external members."},{"kind":"global","title":"Globals","summary":"All documented globals."},{"kind":"mixin","title":"Mixins","summary":"All documented mixins."},{"kind":"interface","title":"Interfaces","summary":"All documented interfaces."},{"kind":"module","title":"Modules","summary":"All documented modules."},{"kind":"namespace","title":"Namespaces","summary":"All documented namespaces."},{"kind":"tutorial","title":"Tutorials","summary":"All available tutorials."}],"footer":"","copyright":"© Oskari Pöntinen 2019","linenums":true,"collapseSymbols":true,"inverseNav":true,"inlineNav":false,"outputSourceFiles":true,"sourceRootPath":null,"disablePackagePath":true,"outputSourcePath":false,"showTableOfContents":true,"showAccessFilter":true,"analytics":null,"methodHeadingReturns":true,"sort":"linenum, longname, version, since","search":true,"favicon":null,"stylesheets":[],"scripts":[],"monospaceLinks":false,"cleverLinks":false};
			window.DOCLET_TOC_ENABLED = true;
			window.DOCLET_AFILTER_ENABLED = false;
		</script>
</head>
<body>
	<!-- start:navbar.hbs -->
	<header class="navbar navbar-default navbar-fixed-top navbar-inverse">
		<div class="container">
			<div class="navbar-header">
				<a class="navbar-brand" href="index.html">
					Haxroomie
				</a>
				<!-- displayed on small devices -->
				<button class="navbar-toggle" type="button" data-toggle="collapse" data-target="#topNavigation">
					<span class="icon-bar"></span>
					<span class="icon-bar"></span>
					<span class="icon-bar"></span>
				</button>
			</div>
			<div class="navbar-collapse collapse" id="topNavigation">
				<ul class="nav navbar-nav">
								<li class="dropdown">
									<a href="global.html" class="dropdown-toggle" data-toggle="dropdown">Globals<b class="caret"></b></a>
									<ul class="dropdown-menu">
											<li><a href="global.html#BrowserAction">BrowserAction</a></li>
											<li><a href="global.html#File">File</a></li>
											<li><a href="global.html#Plugin">Plugin</a></li>
											<li><a href="global.html#PluginData">PluginData</a></li>
											<li><a href="global.html#Repository">Repository</a></li>
											<li><a href="global.html#RepositoryData">RepositoryData</a></li>
											<li><a href="global.html#RoomEventArgs">RoomEventArgs</a></li>
									</ul>
								</li>
								<li class="dropdown">
									<a href="list_class.html" class="dropdown-toggle" data-toggle="dropdown">Classes<b class="caret"></b></a>
									<ul class="dropdown-menu">
											<li><a href="Haxroomie.html">Haxroomie</a></li>
											<li><a href="PluginController.html">PluginController</a></li>
											<li><a href="RepositoryController.html">RepositoryController</a></li>
											<li><a href="RoomController.html">RoomController</a></li>
									</ul>
								</li>
								<li class="dropdown">
									<a href="list_module.html" class="dropdown-toggle" data-toggle="dropdown">Modules<b class="caret"></b></a>
									<ul class="dropdown-menu">
											<li><a href="module-haxroomie.html">haxroomie</a></li>
									</ul>
								</li>
								<li class="dropdown">
									<a href="list_tutorial.html" class="dropdown-toggle" data-toggle="dropdown">Tutorials<b class="caret"></b></a>
									<ul class="dropdown-menu">
											<li><a href="tutorial-custom-hhm-config.html">Custom HHM Config</a></li>
											<li><a href="tutorial-haxroomie-cli-config.html">haxroomie-cli config file</a></li>
											<li><a href="tutorial-haxroomie-cli-install.html">Installing haxroomie-cli in Ubuntu</a></li>
									</ul>
								</li>
				</ul>
					<!-- start:lunr-search-navbar.hbs -->
					<form class="navbar-form navbar-right" role="search">
						<div class="input-group">
							<input type="text" class="form-control" placeholder="Search" id="lunr-search-input">
							<div class="input-group-btn">
								<button class="btn btn-default" id="lunr-search-submit">
									<i class="glyphicon glyphicon-search"></i>
								</button>
							</div>
						</div>
					</form>
					<!-- start:lunr-search-navbar.hbs -->		</div>
		</div>
	</header>
	<!-- end:navbar.hbs -->		<div class="page-header">
			<div class="container">
				<span class="kind">tutorial</span>
				<h1><span class="title">Installing haxroomie-cli in Ubuntu</span></h1>
			</div>
		</div>
	<div class="container content">
		<div class="row">
			<div class="col-md-9 main-content">
						<ol class="breadcrumb">
							<li><a href="index.html">Home</a></li>
							<li><a href="list_tutorial.html">Tutorials</a></li>
							<li class="active">Installing haxroomie-cli in Ubuntu</li>
						</ol>
		<section class="tutorial-section">
			<article><h1>Introduction</h1>
<p>This tutorial will show you how to install haxroomie-cli into a VPS running Ubuntu 18.04 LTS (probably works for Debian too).</p>
<h1>Prerequisites</h1>
<ul>
<li>VPS with Ubuntu 18.04 LTS installed</li>
<li>SSH access to the server</li>
<li>An user to run haxroomie-cli with
<ul>
<li><strong>DO NOT RUN HAXROOMIE AS ROOT USER</strong></li>
</ul>
</li>
</ul>
<h1>Step 1: Make sure your system is updated</h1>
<p>Run these in console to update the system:</p>
<pre class="prettyprint source"><code>sudo apt update
sudo apt upgrade
</code></pre>
<h1>Step 2: Install Node.js and haxroomie-cli</h1>
<p>Haxroomie is developed with Node.js so we need to install that.</p>
<p>In this guide we use <em>nvm (Node Version Manager)</em> to install Node.js but you
can use your preferred mode. Just make sure the global installation path
for npm is where user has permissions or the headless browser cannot be
installed.</p>
<p>Run the following commands to install <em>nvm, node.js and haxroomie-cli</em>.</p>
<pre class="prettyprint source lang-sh"><code>curl -o- https://raw.githubusercontent.com/nvm-sh/nvm/v0.35.2/install.sh | bash
. ~/.bashrc
nvm install 12.16
nvm use 12.16
npm install haxroomie-cli -g
</code></pre>
<h1>Step 3: Install dependencies for the Chrome browser</h1>
<p>You can try running haxroomie-cli already, but it will probably fail if you have not previously installed Chrome using the Ubuntu package manager etc. Chrome requires some system libraries to run.</p>
<p>You can install the Chrome dependencies with:</p>
<pre class="prettyprint source"><code>sudo apt install gconf-service libasound2 libatk1.0-0 libc6 libcairo2 libcups2 libdbus-1-3 libexpat1 libfontconfig1 libgcc1 libgconf-2-4 libgdk-pixbuf2.0-0 libglib2.0-0 libgtk-3-0 libnspr4 libpango-1.0-0 libpangocairo-1.0-0 libstdc++6 libx11-6 libx11-xcb1 libxcb1 libxcomposite1 libxcursor1 libxdamage1 libxext6 libxfixes3 libxi6 libxrandr2 libxrender1 libxss1 libxtst6 ca-certificates fonts-liberation libappindicator1 libnss3 lsb-release xdg-utils wget
</code></pre>
<h1>Step 4: Install <code>screen</code></h1>
<p>GNU screen is a full-screen window manager. It basically allows haxroomie-cli to keep running when you disconnect from your SSH session. Without it haxroomie-cli and all your rooms close when you disconnect.</p>
<p>Install screen with:</p>
<pre class="prettyprint source"><code>sudo apt install screen
</code></pre>
<p>Start a new screen session:</p>
<pre class="prettyprint source"><code>screen -S haxroomie
</code></pre>
<p>Now you are controlling the newly created screen session.</p>
<p>To exit the session press <code>Ctrl-a d</code>.</p>
<p>To resume the session execute:</p>
<pre class="prettyprint source"><code>screen -r haxroomie
</code></pre>
<p>When you connect to your server you have to resume the screen session to be able to control haxroomie again.</p>
<h1>Step 5: Configuring haxroomie</h1>
<p>Haxroomie uses a config file to define how many and what kind of rooms you want to run.
When you start haxroomie a default one will be created in <code>~/.haxroomie/config.js</code>
(<code>~</code> means your users home directory).</p>
<p>See <a href="https://morko.github.io/haxroomie/tutorial-haxroomie-cli-config.html">this page</a>
for guide about the configuration file. For example configuration files see
<a href="https://github.com/morko/haxroomie/tree/master/packages/haxroomie-cli/examples/configs">this page</a>.</p>
<p>If you do not like to edit the config file in the console, you can create/edit the config with your preferred editor and then upload the file with your preferred SFTP client e.g. <a href="https://filezilla-project.org/">FileZilla</a>.</p>
<h1>Step 6: Start haxroomie</h1>
<p>Now you are ready to run haxroomie!</p>
<p>To see all available command line arguments:</p>
<pre class="prettyprint source"><code>haxroomie --help
</code></pre>
<p>To start haxroomie:</p>
<pre class="prettyprint source"><code>haxroomie
</code></pre>
<p>When started you will be prompted for tokens for rooms that have the <code>autoStart: true</code> option set in their config. Obtain tokens from <a href="https:%5C/%5C/www.haxball.com/headlesstoken">https://www.haxball.com/headlesstoken</a>. One token is valid for only some time (30-60 minutes?).</p>
<p>After entering the tokens (if any) you can type <code>help</code> to see the commands that you can use to control the rooms.</p></article>
		</section>
			</div>
				<div class="col-md-3 side-content">
					<nav class="toc hidden-print hidden-sm hidden-xs"></nav>
				</div>
		</div>
	</div>
	<footer>
				<div class="copyright">© Oskari Pöntinen 2019</div>
<<<<<<< HEAD
			<div class="generated-by">Documentation generated by <a href="https://github.com/jsdoc3/jsdoc">JSDoc 3.6.3</a> on 19th Apr 2020 using the <a href="https://github.com/steveush/foodoc">FooDoc template</a>.</div>
=======
			<div class="generated-by">Documentation generated by <a href="https://github.com/jsdoc3/jsdoc">JSDoc 3.6.3</a> on 8th May 2020 using the <a href="https://github.com/steveush/foodoc">FooDoc template</a>.</div>
>>>>>>> b9e00841
	</footer>
	<script src="js/jquery.min.js"></script>
	<script src="js/bootstrap.min.js"></script>
	<script src="js/clipboard.min.js"></script>
	<script src="js/prism.min.js"></script>
	<script src="js/template.min.js"></script>
		<!-- start:lunr-search-modal.hbs -->
		<div class="modal fade" id="lunr-search-modal">
			<div class="modal-dialog">
				<div class="modal-content">
					<div class="modal-header">
						<button type="button" class="close" data-dismiss="modal" aria-label="Close"><span aria-hidden="true">&times;</span></button>
						<h4 class="modal-title">Search results</h4>
					</div>
					<div class="modal-body" id="lunr-search-body">
					</div>
					<div class="modal-footer" id="lunr-search-footer">
						<button type="button" class="btn btn-default" data-dismiss="modal">Close</button>
					</div>
				</div><!-- /.modal-content -->
			</div><!-- /.modal-dialog -->
		</div>
		<!-- end:lunr-search-modal.hbs -->		<script src="js/lunr.min.js"></script>
	
</body>
</html>
<!-- end:readme.hbs --><|MERGE_RESOLUTION|>--- conflicted
+++ resolved
@@ -1,210 +1,206 @@
-<!-- start:readme.hbs -->
-<!DOCTYPE html>
-<html lang="en">
-<head>
-	<meta charset="utf-8">
-	<meta name="viewport" content="width=device-width">
-		<title>Installing haxroomie-cli in Ubuntu</title>
-		<!--[if lt IE 9]>
-		<script src="//html5shiv.googlecode.com/svn/trunk/html5.js"></script>
-		<![endif]-->
-		<link href="https://fonts.googleapis.com/css?family=PT+Mono" rel="stylesheet">
-		<link type="text/css" rel="stylesheet" href="css/bootstrap.min.css">
-		<link type="text/css" rel="stylesheet" href="css/prism.min.css">
-		<link type="text/css" rel="stylesheet" href="css/template.min.css">
-		<script type="text/javascript">
-			window.TEMPLATE_OPTIONS = {"includeDate":true,"dateFormat":"Do MMM YYYY","systemName":"Haxroomie","systemSummary":"Documentation and tutorials.","systemLogo":"","systemColor":"","navMembers":[{"kind":"class","title":"Classes","summary":"All documented classes."},{"kind":"external","title":"Externals","summary":"All documented external members."},{"kind":"global","title":"Globals","summary":"All documented globals."},{"kind":"mixin","title":"Mixins","summary":"All documented mixins."},{"kind":"interface","title":"Interfaces","summary":"All documented interfaces."},{"kind":"module","title":"Modules","summary":"All documented modules."},{"kind":"namespace","title":"Namespaces","summary":"All documented namespaces."},{"kind":"tutorial","title":"Tutorials","summary":"All available tutorials."}],"footer":"","copyright":"© Oskari Pöntinen 2019","linenums":true,"collapseSymbols":true,"inverseNav":true,"inlineNav":false,"outputSourceFiles":true,"sourceRootPath":null,"disablePackagePath":true,"outputSourcePath":false,"showTableOfContents":true,"showAccessFilter":true,"analytics":null,"methodHeadingReturns":true,"sort":"linenum, longname, version, since","search":true,"favicon":null,"stylesheets":[],"scripts":[],"monospaceLinks":false,"cleverLinks":false};
-			window.DOCLET_TOC_ENABLED = true;
-			window.DOCLET_AFILTER_ENABLED = false;
-		</script>
-</head>
-<body>
-	<!-- start:navbar.hbs -->
-	<header class="navbar navbar-default navbar-fixed-top navbar-inverse">
-		<div class="container">
-			<div class="navbar-header">
-				<a class="navbar-brand" href="index.html">
-					Haxroomie
-				</a>
-				<!-- displayed on small devices -->
-				<button class="navbar-toggle" type="button" data-toggle="collapse" data-target="#topNavigation">
-					<span class="icon-bar"></span>
-					<span class="icon-bar"></span>
-					<span class="icon-bar"></span>
-				</button>
-			</div>
-			<div class="navbar-collapse collapse" id="topNavigation">
-				<ul class="nav navbar-nav">
-								<li class="dropdown">
-									<a href="global.html" class="dropdown-toggle" data-toggle="dropdown">Globals<b class="caret"></b></a>
-									<ul class="dropdown-menu">
-											<li><a href="global.html#BrowserAction">BrowserAction</a></li>
-											<li><a href="global.html#File">File</a></li>
-											<li><a href="global.html#Plugin">Plugin</a></li>
-											<li><a href="global.html#PluginData">PluginData</a></li>
-											<li><a href="global.html#Repository">Repository</a></li>
-											<li><a href="global.html#RepositoryData">RepositoryData</a></li>
-											<li><a href="global.html#RoomEventArgs">RoomEventArgs</a></li>
-									</ul>
-								</li>
-								<li class="dropdown">
-									<a href="list_class.html" class="dropdown-toggle" data-toggle="dropdown">Classes<b class="caret"></b></a>
-									<ul class="dropdown-menu">
-											<li><a href="Haxroomie.html">Haxroomie</a></li>
-											<li><a href="PluginController.html">PluginController</a></li>
-											<li><a href="RepositoryController.html">RepositoryController</a></li>
-											<li><a href="RoomController.html">RoomController</a></li>
-									</ul>
-								</li>
-								<li class="dropdown">
-									<a href="list_module.html" class="dropdown-toggle" data-toggle="dropdown">Modules<b class="caret"></b></a>
-									<ul class="dropdown-menu">
-											<li><a href="module-haxroomie.html">haxroomie</a></li>
-									</ul>
-								</li>
-								<li class="dropdown">
-									<a href="list_tutorial.html" class="dropdown-toggle" data-toggle="dropdown">Tutorials<b class="caret"></b></a>
-									<ul class="dropdown-menu">
-											<li><a href="tutorial-custom-hhm-config.html">Custom HHM Config</a></li>
-											<li><a href="tutorial-haxroomie-cli-config.html">haxroomie-cli config file</a></li>
-											<li><a href="tutorial-haxroomie-cli-install.html">Installing haxroomie-cli in Ubuntu</a></li>
-									</ul>
-								</li>
-				</ul>
-					<!-- start:lunr-search-navbar.hbs -->
-					<form class="navbar-form navbar-right" role="search">
-						<div class="input-group">
-							<input type="text" class="form-control" placeholder="Search" id="lunr-search-input">
-							<div class="input-group-btn">
-								<button class="btn btn-default" id="lunr-search-submit">
-									<i class="glyphicon glyphicon-search"></i>
-								</button>
-							</div>
-						</div>
-					</form>
-					<!-- start:lunr-search-navbar.hbs -->		</div>
-		</div>
-	</header>
-	<!-- end:navbar.hbs -->		<div class="page-header">
-			<div class="container">
-				<span class="kind">tutorial</span>
-				<h1><span class="title">Installing haxroomie-cli in Ubuntu</span></h1>
-			</div>
-		</div>
-	<div class="container content">
-		<div class="row">
-			<div class="col-md-9 main-content">
-						<ol class="breadcrumb">
-							<li><a href="index.html">Home</a></li>
-							<li><a href="list_tutorial.html">Tutorials</a></li>
-							<li class="active">Installing haxroomie-cli in Ubuntu</li>
-						</ol>
-		<section class="tutorial-section">
-			<article><h1>Introduction</h1>
-<p>This tutorial will show you how to install haxroomie-cli into a VPS running Ubuntu 18.04 LTS (probably works for Debian too).</p>
-<h1>Prerequisites</h1>
-<ul>
-<li>VPS with Ubuntu 18.04 LTS installed</li>
-<li>SSH access to the server</li>
-<li>An user to run haxroomie-cli with
-<ul>
-<li><strong>DO NOT RUN HAXROOMIE AS ROOT USER</strong></li>
-</ul>
-</li>
-</ul>
-<h1>Step 1: Make sure your system is updated</h1>
-<p>Run these in console to update the system:</p>
-<pre class="prettyprint source"><code>sudo apt update
-sudo apt upgrade
-</code></pre>
-<h1>Step 2: Install Node.js and haxroomie-cli</h1>
-<p>Haxroomie is developed with Node.js so we need to install that.</p>
-<p>In this guide we use <em>nvm (Node Version Manager)</em> to install Node.js but you
-can use your preferred mode. Just make sure the global installation path
-for npm is where user has permissions or the headless browser cannot be
-installed.</p>
-<p>Run the following commands to install <em>nvm, node.js and haxroomie-cli</em>.</p>
-<pre class="prettyprint source lang-sh"><code>curl -o- https://raw.githubusercontent.com/nvm-sh/nvm/v0.35.2/install.sh | bash
-. ~/.bashrc
-nvm install 12.16
-nvm use 12.16
-npm install haxroomie-cli -g
-</code></pre>
-<h1>Step 3: Install dependencies for the Chrome browser</h1>
-<p>You can try running haxroomie-cli already, but it will probably fail if you have not previously installed Chrome using the Ubuntu package manager etc. Chrome requires some system libraries to run.</p>
-<p>You can install the Chrome dependencies with:</p>
-<pre class="prettyprint source"><code>sudo apt install gconf-service libasound2 libatk1.0-0 libc6 libcairo2 libcups2 libdbus-1-3 libexpat1 libfontconfig1 libgcc1 libgconf-2-4 libgdk-pixbuf2.0-0 libglib2.0-0 libgtk-3-0 libnspr4 libpango-1.0-0 libpangocairo-1.0-0 libstdc++6 libx11-6 libx11-xcb1 libxcb1 libxcomposite1 libxcursor1 libxdamage1 libxext6 libxfixes3 libxi6 libxrandr2 libxrender1 libxss1 libxtst6 ca-certificates fonts-liberation libappindicator1 libnss3 lsb-release xdg-utils wget
-</code></pre>
-<h1>Step 4: Install <code>screen</code></h1>
-<p>GNU screen is a full-screen window manager. It basically allows haxroomie-cli to keep running when you disconnect from your SSH session. Without it haxroomie-cli and all your rooms close when you disconnect.</p>
-<p>Install screen with:</p>
-<pre class="prettyprint source"><code>sudo apt install screen
-</code></pre>
-<p>Start a new screen session:</p>
-<pre class="prettyprint source"><code>screen -S haxroomie
-</code></pre>
-<p>Now you are controlling the newly created screen session.</p>
-<p>To exit the session press <code>Ctrl-a d</code>.</p>
-<p>To resume the session execute:</p>
-<pre class="prettyprint source"><code>screen -r haxroomie
-</code></pre>
-<p>When you connect to your server you have to resume the screen session to be able to control haxroomie again.</p>
-<h1>Step 5: Configuring haxroomie</h1>
-<p>Haxroomie uses a config file to define how many and what kind of rooms you want to run.
-When you start haxroomie a default one will be created in <code>~/.haxroomie/config.js</code>
-(<code>~</code> means your users home directory).</p>
-<p>See <a href="https://morko.github.io/haxroomie/tutorial-haxroomie-cli-config.html">this page</a>
-for guide about the configuration file. For example configuration files see
-<a href="https://github.com/morko/haxroomie/tree/master/packages/haxroomie-cli/examples/configs">this page</a>.</p>
-<p>If you do not like to edit the config file in the console, you can create/edit the config with your preferred editor and then upload the file with your preferred SFTP client e.g. <a href="https://filezilla-project.org/">FileZilla</a>.</p>
-<h1>Step 6: Start haxroomie</h1>
-<p>Now you are ready to run haxroomie!</p>
-<p>To see all available command line arguments:</p>
-<pre class="prettyprint source"><code>haxroomie --help
-</code></pre>
-<p>To start haxroomie:</p>
-<pre class="prettyprint source"><code>haxroomie
-</code></pre>
-<p>When started you will be prompted for tokens for rooms that have the <code>autoStart: true</code> option set in their config. Obtain tokens from <a href="https:%5C/%5C/www.haxball.com/headlesstoken">https://www.haxball.com/headlesstoken</a>. One token is valid for only some time (30-60 minutes?).</p>
-<p>After entering the tokens (if any) you can type <code>help</code> to see the commands that you can use to control the rooms.</p></article>
-		</section>
-			</div>
-				<div class="col-md-3 side-content">
-					<nav class="toc hidden-print hidden-sm hidden-xs"></nav>
-				</div>
-		</div>
-	</div>
-	<footer>
-				<div class="copyright">© Oskari Pöntinen 2019</div>
-<<<<<<< HEAD
-			<div class="generated-by">Documentation generated by <a href="https://github.com/jsdoc3/jsdoc">JSDoc 3.6.3</a> on 19th Apr 2020 using the <a href="https://github.com/steveush/foodoc">FooDoc template</a>.</div>
-=======
-			<div class="generated-by">Documentation generated by <a href="https://github.com/jsdoc3/jsdoc">JSDoc 3.6.3</a> on 8th May 2020 using the <a href="https://github.com/steveush/foodoc">FooDoc template</a>.</div>
->>>>>>> b9e00841
-	</footer>
-	<script src="js/jquery.min.js"></script>
-	<script src="js/bootstrap.min.js"></script>
-	<script src="js/clipboard.min.js"></script>
-	<script src="js/prism.min.js"></script>
-	<script src="js/template.min.js"></script>
-		<!-- start:lunr-search-modal.hbs -->
-		<div class="modal fade" id="lunr-search-modal">
-			<div class="modal-dialog">
-				<div class="modal-content">
-					<div class="modal-header">
-						<button type="button" class="close" data-dismiss="modal" aria-label="Close"><span aria-hidden="true">&times;</span></button>
-						<h4 class="modal-title">Search results</h4>
-					</div>
-					<div class="modal-body" id="lunr-search-body">
-					</div>
-					<div class="modal-footer" id="lunr-search-footer">
-						<button type="button" class="btn btn-default" data-dismiss="modal">Close</button>
-					</div>
-				</div><!-- /.modal-content -->
-			</div><!-- /.modal-dialog -->
-		</div>
-		<!-- end:lunr-search-modal.hbs -->		<script src="js/lunr.min.js"></script>
-	
-</body>
-</html>
+<!-- start:readme.hbs -->
+<!DOCTYPE html>
+<html lang="en">
+<head>
+	<meta charset="utf-8">
+	<meta name="viewport" content="width=device-width">
+		<title>Installing haxroomie-cli in Ubuntu</title>
+		<!--[if lt IE 9]>
+		<script src="//html5shiv.googlecode.com/svn/trunk/html5.js"></script>
+		<![endif]-->
+		<link href="https://fonts.googleapis.com/css?family=PT+Mono" rel="stylesheet">
+		<link type="text/css" rel="stylesheet" href="css/bootstrap.min.css">
+		<link type="text/css" rel="stylesheet" href="css/prism.min.css">
+		<link type="text/css" rel="stylesheet" href="css/template.min.css">
+		<script type="text/javascript">
+			window.TEMPLATE_OPTIONS = {"includeDate":true,"dateFormat":"Do MMM YYYY","systemName":"Haxroomie","systemSummary":"Documentation and tutorials.","systemLogo":"","systemColor":"","navMembers":[{"kind":"class","title":"Classes","summary":"All documented classes."},{"kind":"external","title":"Externals","summary":"All documented external members."},{"kind":"global","title":"Globals","summary":"All documented globals."},{"kind":"mixin","title":"Mixins","summary":"All documented mixins."},{"kind":"interface","title":"Interfaces","summary":"All documented interfaces."},{"kind":"module","title":"Modules","summary":"All documented modules."},{"kind":"namespace","title":"Namespaces","summary":"All documented namespaces."},{"kind":"tutorial","title":"Tutorials","summary":"All available tutorials."}],"footer":"","copyright":"© Oskari Pöntinen 2019","linenums":true,"collapseSymbols":true,"inverseNav":true,"inlineNav":false,"outputSourceFiles":true,"sourceRootPath":null,"disablePackagePath":true,"outputSourcePath":false,"showTableOfContents":true,"showAccessFilter":true,"analytics":null,"methodHeadingReturns":true,"sort":"linenum, longname, version, since","search":true,"favicon":null,"stylesheets":[],"scripts":[],"monospaceLinks":false,"cleverLinks":false};
+			window.DOCLET_TOC_ENABLED = true;
+			window.DOCLET_AFILTER_ENABLED = false;
+		</script>
+</head>
+<body>
+	<!-- start:navbar.hbs -->
+	<header class="navbar navbar-default navbar-fixed-top navbar-inverse">
+		<div class="container">
+			<div class="navbar-header">
+				<a class="navbar-brand" href="index.html">
+					Haxroomie
+				</a>
+				<!-- displayed on small devices -->
+				<button class="navbar-toggle" type="button" data-toggle="collapse" data-target="#topNavigation">
+					<span class="icon-bar"></span>
+					<span class="icon-bar"></span>
+					<span class="icon-bar"></span>
+				</button>
+			</div>
+			<div class="navbar-collapse collapse" id="topNavigation">
+				<ul class="nav navbar-nav">
+								<li class="dropdown">
+									<a href="global.html" class="dropdown-toggle" data-toggle="dropdown">Globals<b class="caret"></b></a>
+									<ul class="dropdown-menu">
+											<li><a href="global.html#BrowserAction">BrowserAction</a></li>
+											<li><a href="global.html#File">File</a></li>
+											<li><a href="global.html#Plugin">Plugin</a></li>
+											<li><a href="global.html#PluginData">PluginData</a></li>
+											<li><a href="global.html#Repository">Repository</a></li>
+											<li><a href="global.html#RepositoryData">RepositoryData</a></li>
+											<li><a href="global.html#RoomEventArgs">RoomEventArgs</a></li>
+									</ul>
+								</li>
+								<li class="dropdown">
+									<a href="list_class.html" class="dropdown-toggle" data-toggle="dropdown">Classes<b class="caret"></b></a>
+									<ul class="dropdown-menu">
+											<li><a href="Haxroomie.html">Haxroomie</a></li>
+											<li><a href="PluginController.html">PluginController</a></li>
+											<li><a href="RepositoryController.html">RepositoryController</a></li>
+											<li><a href="RoomController.html">RoomController</a></li>
+									</ul>
+								</li>
+								<li class="dropdown">
+									<a href="list_module.html" class="dropdown-toggle" data-toggle="dropdown">Modules<b class="caret"></b></a>
+									<ul class="dropdown-menu">
+											<li><a href="module-haxroomie.html">haxroomie</a></li>
+									</ul>
+								</li>
+								<li class="dropdown">
+									<a href="list_tutorial.html" class="dropdown-toggle" data-toggle="dropdown">Tutorials<b class="caret"></b></a>
+									<ul class="dropdown-menu">
+											<li><a href="tutorial-custom-hhm-config.html">Custom HHM Config</a></li>
+											<li><a href="tutorial-haxroomie-cli-config.html">haxroomie-cli config file</a></li>
+											<li><a href="tutorial-haxroomie-cli-install.html">Installing haxroomie-cli in Ubuntu</a></li>
+									</ul>
+								</li>
+				</ul>
+					<!-- start:lunr-search-navbar.hbs -->
+					<form class="navbar-form navbar-right" role="search">
+						<div class="input-group">
+							<input type="text" class="form-control" placeholder="Search" id="lunr-search-input">
+							<div class="input-group-btn">
+								<button class="btn btn-default" id="lunr-search-submit">
+									<i class="glyphicon glyphicon-search"></i>
+								</button>
+							</div>
+						</div>
+					</form>
+					<!-- start:lunr-search-navbar.hbs -->		</div>
+		</div>
+	</header>
+	<!-- end:navbar.hbs -->		<div class="page-header">
+			<div class="container">
+				<span class="kind">tutorial</span>
+				<h1><span class="title">Installing haxroomie-cli in Ubuntu</span></h1>
+			</div>
+		</div>
+	<div class="container content">
+		<div class="row">
+			<div class="col-md-9 main-content">
+						<ol class="breadcrumb">
+							<li><a href="index.html">Home</a></li>
+							<li><a href="list_tutorial.html">Tutorials</a></li>
+							<li class="active">Installing haxroomie-cli in Ubuntu</li>
+						</ol>
+		<section class="tutorial-section">
+			<article><h1>Introduction</h1>
+<p>This tutorial will show you how to install haxroomie-cli into a VPS running Ubuntu 18.04 LTS (probably works for Debian too).</p>
+<h1>Prerequisites</h1>
+<ul>
+<li>VPS with Ubuntu 18.04 LTS installed</li>
+<li>SSH access to the server</li>
+<li>An user to run haxroomie-cli with
+<ul>
+<li><strong>DO NOT RUN HAXROOMIE AS ROOT USER</strong></li>
+</ul>
+</li>
+</ul>
+<h1>Step 1: Make sure your system is updated</h1>
+<p>Run these in console to update the system:</p>
+<pre class="prettyprint source"><code>sudo apt update
+sudo apt upgrade
+</code></pre>
+<h1>Step 2: Install Node.js and haxroomie-cli</h1>
+<p>Haxroomie is developed with Node.js so we need to install that.</p>
+<p>In this guide we use <em>nvm (Node Version Manager)</em> to install Node.js but you
+can use your preferred mode. Just make sure the global installation path
+for npm is where user has permissions or the headless browser cannot be
+installed.</p>
+<p>Run the following commands to install <em>nvm, node.js and haxroomie-cli</em>.</p>
+<pre class="prettyprint source lang-sh"><code>curl -o- https://raw.githubusercontent.com/nvm-sh/nvm/v0.35.2/install.sh | bash
+. ~/.bashrc
+nvm install 12.16
+nvm use 12.16
+npm install haxroomie-cli -g
+</code></pre>
+<h1>Step 3: Install dependencies for the Chrome browser</h1>
+<p>You can try running haxroomie-cli already, but it will probably fail if you have not previously installed Chrome using the Ubuntu package manager etc. Chrome requires some system libraries to run.</p>
+<p>You can install the Chrome dependencies with:</p>
+<pre class="prettyprint source"><code>sudo apt install gconf-service libasound2 libatk1.0-0 libc6 libcairo2 libcups2 libdbus-1-3 libexpat1 libfontconfig1 libgcc1 libgconf-2-4 libgdk-pixbuf2.0-0 libglib2.0-0 libgtk-3-0 libnspr4 libpango-1.0-0 libpangocairo-1.0-0 libstdc++6 libx11-6 libx11-xcb1 libxcb1 libxcomposite1 libxcursor1 libxdamage1 libxext6 libxfixes3 libxi6 libxrandr2 libxrender1 libxss1 libxtst6 ca-certificates fonts-liberation libappindicator1 libnss3 lsb-release xdg-utils wget
+</code></pre>
+<h1>Step 4: Install <code>screen</code></h1>
+<p>GNU screen is a full-screen window manager. It basically allows haxroomie-cli to keep running when you disconnect from your SSH session. Without it haxroomie-cli and all your rooms close when you disconnect.</p>
+<p>Install screen with:</p>
+<pre class="prettyprint source"><code>sudo apt install screen
+</code></pre>
+<p>Start a new screen session:</p>
+<pre class="prettyprint source"><code>screen -S haxroomie
+</code></pre>
+<p>Now you are controlling the newly created screen session.</p>
+<p>To exit the session press <code>Ctrl-a d</code>.</p>
+<p>To resume the session execute:</p>
+<pre class="prettyprint source"><code>screen -r haxroomie
+</code></pre>
+<p>When you connect to your server you have to resume the screen session to be able to control haxroomie again.</p>
+<h1>Step 5: Configuring haxroomie</h1>
+<p>Haxroomie uses a config file to define how many and what kind of rooms you want to run.
+When you start haxroomie a default one will be created in <code>~/.haxroomie/config.js</code>
+(<code>~</code> means your users home directory).</p>
+<p>See <a href="https://morko.github.io/haxroomie/tutorial-haxroomie-cli-config.html">this page</a>
+for guide about the configuration file. For example configuration files see
+<a href="https://github.com/morko/haxroomie/tree/master/packages/haxroomie-cli/examples/configs">this page</a>.</p>
+<p>If you do not like to edit the config file in the console, you can create/edit the config with your preferred editor and then upload the file with your preferred SFTP client e.g. <a href="https://filezilla-project.org/">FileZilla</a>.</p>
+<h1>Step 6: Start haxroomie</h1>
+<p>Now you are ready to run haxroomie!</p>
+<p>To see all available command line arguments:</p>
+<pre class="prettyprint source"><code>haxroomie --help
+</code></pre>
+<p>To start haxroomie:</p>
+<pre class="prettyprint source"><code>haxroomie
+</code></pre>
+<p>When started you will be prompted for tokens for rooms that have the <code>autoStart: true</code> option set in their config. Obtain tokens from <a href="https:%5C/%5C/www.haxball.com/headlesstoken">https://www.haxball.com/headlesstoken</a>. One token is valid for only some time (30-60 minutes?).</p>
+<p>After entering the tokens (if any) you can type <code>help</code> to see the commands that you can use to control the rooms.</p></article>
+		</section>
+			</div>
+				<div class="col-md-3 side-content">
+					<nav class="toc hidden-print hidden-sm hidden-xs"></nav>
+				</div>
+		</div>
+	</div>
+	<footer>
+				<div class="copyright">© Oskari Pöntinen 2019</div>
+			<div class="generated-by">Documentation generated by <a href="https://github.com/jsdoc3/jsdoc">JSDoc 3.6.3</a> on 8th May 2020 using the <a href="https://github.com/steveush/foodoc">FooDoc template</a>.</div>
+	</footer>
+	<script src="js/jquery.min.js"></script>
+	<script src="js/bootstrap.min.js"></script>
+	<script src="js/clipboard.min.js"></script>
+	<script src="js/prism.min.js"></script>
+	<script src="js/template.min.js"></script>
+		<!-- start:lunr-search-modal.hbs -->
+		<div class="modal fade" id="lunr-search-modal">
+			<div class="modal-dialog">
+				<div class="modal-content">
+					<div class="modal-header">
+						<button type="button" class="close" data-dismiss="modal" aria-label="Close"><span aria-hidden="true">&times;</span></button>
+						<h4 class="modal-title">Search results</h4>
+					</div>
+					<div class="modal-body" id="lunr-search-body">
+					</div>
+					<div class="modal-footer" id="lunr-search-footer">
+						<button type="button" class="btn btn-default" data-dismiss="modal">Close</button>
+					</div>
+				</div><!-- /.modal-content -->
+			</div><!-- /.modal-dialog -->
+		</div>
+		<!-- end:lunr-search-modal.hbs -->		<script src="js/lunr.min.js"></script>
+	
+</body>
+</html>
 <!-- end:readme.hbs -->