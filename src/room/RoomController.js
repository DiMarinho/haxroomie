const logger = require('../logger');
const { UnusableError, NotRunningError, RoomLockedError } = require('../errors');
const EventEmitter = require('events');
const RoomOpener = require('./RoomOpener');
const stringify = require('../stringify');

/**
 * Emitted when the browser tab gets closed.
 * Renders this RoomController unusable.
 * @event RoomController#page-closed
 * @param {RoomController} room - Instance of RoomController that was
 *    controlling the page.
 */

/**
 * Emitted when the browser tab crashes.
 * Renders this RoomController unusable.
 * @event RoomController#page-crash
 * @param {Error} error - The error that was throwed.
 */

/**
 * Emitted when some script throws an error in the browsers tab.
 * @event RoomController#page-error
 * @param {Error} error - The error that was throwed.
 */

/**
 * Emitted when a browser tab logs an error to the console
 * @event RoomController#error-logged
 * @param {string} message - The logged error message.
 */

/**
 * Emitted when a browser tab logs a warning to the console
 * @event RoomController#warning-logged
 * @param {string} message - The logged warning message.
 */

/**
 * Emitted when {@link RoomController#openRoom} has been called.
 * @event RoomController#open-room-start
 * @param {object} config - Config object given as argument to
 *    {@link RoomController#openRoom}
 */

/**
 * Emitted when {@link RoomController#openRoom} has finished and the room
 * is running.
 * @event RoomController#open-room-stop
 * @param {object} roomInfo - Information about the room.
 */

/**
 * Emitted when {@link RoomController#openRoom} fails.
 * @event RoomController#open-room-error
 * @param {Error|TypeError|ConnectionError|TimeoutError} error
 *    - Error that happened when opening the room.
 */

/**
 * Emitted when {@link RoomController#closeRoom} has been called.
 * @event RoomController#close-room
 */

/**
 * Emitted when supported HaxBall roomObject event happens.
 * @event RoomController#room-event
 * @param {RoomEventArgs} roomEventArgs - Event arguments.
 */

/**
 * Emitted when a plugin is loaded.
 * @event RoomController#plugin-loaded
 * @param {PluginData} pluginData - Information about the plugin.
 */

/**
 * Emitted when a plugin is removed.
 * @event RoomController#plugin-removed
 * @param {PluginData} pluginData - Information about the plugin.
 */

/**
 * Emitted when a plugin is enabled.
 * @event RoomController#plugin-enabled
 * @param {PluginData} pluginData - Information about the plugin.
 */

/**
 * Emitted when a plugin is disabled.
 * @event RoomController#plugin-disabled
 * @param {PluginData} pluginData - Information about the plugin.
 */

/**
 * RoomController provides an interface to communicate with 
 * [HaxBall roomObject]{@link https://github.com/haxball/haxball-issues/wiki/Headless-Host#roomconfigobject}
 * and
 * [Haxball Headless Manager (HHM)]{@link https://github.com/saviola777/haxball-headless-manager}. 
 * Each RoomController controls one tab in the headless browser.
 * 
 * **The constructor is not ment to be called directly!**
 * 
 * Create new RoomController instances with the
 * [Haxroomie#addRoom]{@link Haxroomie#addRoom}
 * method.
 * 
 */
class RoomController extends EventEmitter {

  /**
   * Event argument object that gets sent from the browser when a room event happens.
   * 
   * The `handlerName` can be one of the following:
   * `onPlayerJoin`
   * `onPlayerLeave` 
   * `onTeamVictory` 
   * `onPlayerChat` 
   * `onTeamGoal` 
   * `onGameStart` 
   * `onGameStop` 
   * `onPlayerAdminChange` 
   * `onPlayerTeamChange` 
   * `onPlayerKicked` 
   * `onGamePause` 
   * `onGameUnpause` 
   * `onPositionsReset` 
   * or
   * `onStadiumChange` 
   * 
   * See the 
   * [roomObject documentation](https://github.com/haxball/haxball-issues/wiki/Headless-Host#roomobject)
   * to find out what kind of arguments to expect.
   *
   * @typedef {Object} RoomEventArgs
   * @property {string} handlerName - Name of the haxball room event handler
   *    function that got triggered.
   * @property {Array.<any>} args - Arguments that the event handler function
   *    received.
   */

  /**
   * Object containing files name and content.
   * 
   * @typedef {Object} FileDef
   * @property {string} name - Files name.
   * @property {string} content - UTF-8 encoded contents of the file.
   */

  /**
   * Object containing HHM plugin name and content.
   * 
   * @typedef {Object} PluginDef
   * @property {string} [name] - Plugins name. Can be overriden by the plugin
   *    itself if it defines the `pluginSpec.name` property.
   * @property {string} content - UTF-8 encoded content of the plugin.
   */

  /**
   * Object containing information about a plugin.
   * 
   * @typedef {Object} PluginData
   * @property {number} id - The plugin id.
   * @property {string|number} name - The plugin name.
   * @property {boolean} isEnabled - Indicates whether the plugin is enabled or disabled.
   * @property {object} [pluginSpec] - HHM pluginSpec property.
   */

  /**
   * Constructs a new RoomController object.
   * 
   * **Do not use this!**
   * 
   * Create new instances with the
   * [Haxroomie#addRoom]{@link Haxroomie#addRoom}
   * method.
   * 
   * @param {object} opt - Options.
   * @param {object} opt.id - ID for the room.
   * @param {object} opt.page - Puppeteer.Page object to control.
   * @param {number} [opt.timeout=30] - Time to wait in seconds for the room to
   *    open.
   */
  constructor(opt) {
    super();

    this.validateArguments(opt);

    this.id = opt.id;
    this.page = opt.page;
    this.timeout = opt.timeout || 30;

    this._usable = true;
    this._roomInfo = null;
    this._openRoomLock = false;

    this.roomOpener = this.createRoomOpener();

    this.registerPageListeners(this.page);
  }

  get [Symbol.toStringTag]() {
    return 'RoomController';
  }

  /**
   * Is the room running.
   * @type boolean
   * @default true
   */
  get running() {
    return this._roomInfo ? true : false;
  }

  /**
   * Is the instance still usable.
   * @type boolean
   * @default true
   */
  get usable() {
    return this._usable;
  }

  /**
   * If room is running, contains its data (like e.g. `roomInfo.roomLink`).
   * If not running, then this is `null`. Returns a copy of the original
   * object.
   * @type object
   * @default null
   */
  get roomInfo() {
    return JSON.parse(JSON.stringify(this._roomInfo));
  }

  /**
   * If opening of the room is in process, then this will be `true`.
   * @type boolean
   * @default false
   */
  get openRoomLock() {
    return this._openRoomLock;
  }

  /**
   * Validates the arguments for the constructor.
   * 
   * @param {object} opt - argument object for the constructor
   * @private
   */
  validateArguments(opt) {
    if (!opt) {
      throw new Error('Missing required argument: opt');
    }
    if (!opt.id && opt.id !== 0) {
      throw new Error('Missing required argument: opt.id');
    }
    if (!opt.page) throw new Error('Missing required argument: opt.page');
  }

  /**
   * Registers puppeteer page listeners for the events happening in the page
   * that is controlled by this instance.
   * @emits RoomController#page-error
   * @emits RoomController#page-crash
   * @emits RoomController#error-logged
   * @emits RoomController#warning-logged
   * @private
   */
  registerPageListeners(page) {
        
    page.on('pageerror', (error) => {
      this.emit(`pageerror`, error);
      logger.debug(`[${this.id}]: Page error: ${error}`);
    });

    page.on('error', (error) => {
      this.emit(`page-crash`, error);
      this._usable = false;
      logger.debug(`[${this.id}]: Page crashed: ${error}`);
    });

    page.on('console', (msg) => {

      if (msg.type() === 'error') {
<<<<<<< HEAD
=======
        // do not display the errors that happen during loading a plugin
        if (msg.text().startsWith(
          'Failed to load resource: the server responded with a status of 404'
        )) {
          return;
        }

        // display the jsHandle objects
        let logMsg = msg.text();
        for (let jsHandle of msg.args()) {
          if (jsHandle._remoteObject.type === 'object') {
            logMsg += '\n' + jsHandle._remoteObject.description;
          }
        }
>>>>>>> dd6a49bb

        let logMsg = this.parseErrorLoggedInBrowser(msg);
        if (!logMsg) return;
        this.emit(`error-logged`, logMsg);
        logger.debug(`[${this.id}]: Error logged: ${logMsg}`);

      } else if (msg.type() === 'warning') {

        this.emit(`warning-logged`, msg.text());
        logger.debug(`[${this.id}]: Warning logged: ${msg.text()}`);
      
      } else {
        logger.debug(`[${this.id}]: ${msg.text()}`);
      }
    });

    page.on('close', () => {
      this.emit(`page-closed`, this);
      this._usable = false;
    });
  }

  /**
   * Puppeteer sends the logged error objects as ConsoleMessage objects.
   * To be able to show them this method parses the object to a string.
   * 
   * @param {ConsoleMessage} msg 
   * @returns {string} - Error as a string.
   * @private
   */
  parseErrorLoggedInBrowser(msg) {
    // do not display the errors that happen during loading a plugin
    if (msg.text().startsWith(
      'Failed to load resource: the server responded with a '
      + 'status of 404 (Not Found)'
    )) {
      return;
    }

    let logMsg = '';
    for (let jsHandle of msg.args()) {
      if (jsHandle._remoteObject.type === 'object') {
        logMsg += jsHandle._remoteObject.description;
      }
    }
    if (!logMsg) logMsg = msg.text();
    return logMsg;
  }

  /**
   * Creates new RoomOpener.
   * @private
   */
  createRoomOpener() {
    let roomOpener = new RoomOpener({
      id: this.id,
      page: this.page,
      onRoomEvent: (eventArgs) => this.onRoomEvent(eventArgs),
      onHHMEvent: (eventArgs) => this.onHHMEvent(eventArgs),
      timeout: this.timeout,
    });
    return roomOpener;
  }

  /**
   * This function gets called from browser when a registered roomObject event
   * happens.
   *
   * @param {RoomEventArgs} eventArgs - Event arguments.
   * @emits RoomController#room-event
   * @private
   */
  async onRoomEvent(eventArgs) {
    this.emit('room-event', eventArgs);
  }

  /**
   * This function gets called from browser when a registered HHM event
   * happens.
   *
   * @param {HHMEventArgs} eventArgs - Event arguments.
   * @emits RoomController#plugin-loaded
   * @emits RoomController#plugin-removed
   * @emits RoomController#plugin-enabled
   * @emits RoomController#plugin-disabled
   * @private
   */
  async onHHMEvent(eventArgs) {
    switch (eventArgs.eventType) {
      case `pluginLoaded`:
        this.emit('plugin-loaded', eventArgs.pluginData);
        break;
      case `pluginRemoved`:
        this.emit('plugin-removed', eventArgs.pluginData);
        break;
      case `pluginEnabled`:
        this.emit('plugin-enabled', eventArgs.pluginData);
        break;
      case `pluginDisabled`:
        this.emit('plugin-disabled', eventArgs.pluginData);
        break;
    }
  }

  /**
   * Opens a HaxBall room in a browser tab.
   * 
   * On top of the documentated properties here, the config object can contain
   * any properties you want to use in your own HHM config file. 
   * 
   * The config object is
   * usable globally from within the HHM config as the `hrConfig` object.
   * 
   * @param {object} config - Config object that contains the room information.
   * @param {string} config.token - Token to start the room with.
   *    Obtain one from <https://www.haxball.com/headlesstoken>.
   * @param {string} [config.roomName] - Room name.
   * @param {string} [config.playerName] - Host player name.
   * @param {int} [config.maxPlayers] - Max players.
   * @param {boolean} [config.public] - Should the room be public?
   * @param {object} [config.geo] - Geolocation override for the room.
   * @param {string} [config.hostPassword] - Password for getting host 
   *  priviledges with `!auth host <password>` if the roles plugin is enabled.
   * @param {string} [config.adminPassword] - Password for getting admin 
   *  priviledges with `!auth host <password>` if the roles plugin is enabled.
   * @param {FileDef} [config.hhmConfig] - Configuration for the haxball 
   *    headless manager (HHM).
   * @param {FileDef} [config.roomScript] - Regular haxball
   *    headless script to load when starting the room.
   * 
   *    **Note that** this will disable the default HHM plugins
   *    so that `config.hostPassword`, `config.adminPassword` and 
   *    `config.pluginConfig` are ignored.
   * @param {object} [config.pluginConfig] - Haxball Headless Manager
   *    plugin config object.
   * @param {Array.<object>} [config.repositories] - Array of additional
   *    HHM plugin repositories.
   * 
   *    [Here](https://github.com/saviola777/haxball-headless-manager#using-a-webserver)
   *    you can see how to add repository from an URL and
   * 
   *    [here](https://github.com/saviola777/haxball-headless-manager#using-a-github-repository)
   *    how to add one from GitHub.
   * @param {Array.<FileDef>} [config.plugins] - Useful for testing plugins
   *    before uploading them to a server or GitHub.
   * @param {FileDef} [config.hhm] - Path to built source of HHM. Useful
   *    for testing changes to the source.
   * @param {boolean} [config.disableDefaultPlugins=false] - Set to true if you
   *    want to disable the default HHM plugins that Haxroomie loads.
   *    This can be useful if for example you want to test some plugins without
   *    others interfering with it.
   * @returns {object} - Config that the room was started with. 
   *    The `roomLink` property is added to the config (contains URL to the
   *    room).
   * 
   * @emits RoomController#open-room-start
   * @emits RoomController#open-room-stop
   * @emits RoomController#open-room-error
   * 
   * @throws {UnusableError} - The instance is no longer usable due to some
   *    fatal error in browser or if the tab has been closed.
   * @throws {ConnectionError} - Could not connect to HaxBall headless page.
   * @throws {TimeoutError} - Haxball Headless Manager took too much time to 
   *    start.
   * @throws {InvalidTokenError} - The token is invalid or expired.
   * @throws {RoomLockedError} - The room is already being opened.
   */
  async openRoom(config) {
    if (!this._usable) throw new UnusableError('Instance unusable!');
    if (this._openRoomLock) throw new RoomLockedError(
      'Room is already being opened!'
    );
    logger.debug(`RoomController#openRoom: ${this.id}`);
    this.emit(`open-room-start`, config);
    this._openRoomLock = true;

    try {
      this._roomInfo = await this.roomOpener.open(config);
    } catch (err) {
      this._openRoomLock = false;
      this.roomOpener.close();
      this.emit(`open-room-error`, err);
      throw err;
    }
    this._openRoomLock = false;
    this.emit(`open-room-stop`, this.roomInfo);
    return this._roomInfo;
  }

  /**
   * Closes the headless haxball room.
   * 
   * @emits RoomController#close-room
   * 
   * @throws {UnusableError} - The instance is no longer usable due to some
   *    fatal error in browser or if the tab has been closed.
   */
  async closeRoom() {
    if (!this._usable) throw new UnusableError('Instance unusable!');
    logger.debug(`RoomController#closeRoom`);
    await this.roomOpener.close();
    this._roomInfo = null;
    this.emit(`close-room`);
  }

  /**
   * Calls a function of the 
   * [HaxBall roomObject](https://github.com/haxball/haxball-issues/wiki/Headless-Host#roomobject) 
   * in the browsers context.
   * 
   * @param {string} fn - Name of the haxball roomObject function.
   * @param {any} ...args - Arguments for the function.
   * @returns {any} - Return value of the called function.
   * 
   * @throws {UnusableError} - The instance is no longer usable due to some
   *    fatal error in browser or if the tab has been closed.
   * @throws {NotRunningError} - The room is not running.
   */
  async callRoom(fn, ...args) {
    if (!this._usable) throw new UnusableError('Instance unusable!');
    if (!this.running) throw new NotRunningError('Room is not running.');
    if (!fn) throw new TypeError('Missing required argument: fn');
    logger.debug(`RoomController#callRoom: ${stringify(fn)} ARGS: ${stringify(args)}`);

    let result = await this.page.evaluate((fn, args) => {
      return window.hroomie.callRoom(fn, ...args);
    }, fn, args);
    if (result.error) throw new Error(result.payload);
    return result.payload.result;
  }

  /**
   * Returns loaded plugins.
   * 
   * @returns {Promise<Array.<PluginData>>} - Array of plugins.
   * 
   * @throws {UnusableError} - The instance is no longer usable due to some
   *    fatal error in browser or if the tab has been closed.
   * @throws {NotRunningError} - The room is not running.
   */
  async getPlugins() {
    if (!this._usable) throw new UnusableError('Instance unusable!');
    if (!this.running) throw new NotRunningError('Room is not running.');

    let result = await this.page.evaluate(() => {
      return window.hroomie.getPlugins();
    });
    return result;
  }

  /**
   * Returns PluginData of the given plugin name.
   * 
   * @param {string} name - Name of the plugin.
   * @returns {?Promise<PluginData>} - Data of the plugin or `null` if
   *    plugin was not found.
   * 
   * @throws {UnusableError} - The instance is no longer usable due to some
   *    fatal error in browser or if the tab has been closed.
   * @throws {NotRunningError} - The room is not running.
   */
  async getPlugin(name) {
    if (!this._usable) throw new UnusableError('Instance unusable!');
    if (!this.running) throw new NotRunningError('Room is not running.');

    return this.page.evaluate((name) => {
      return window.hroomie.getPlugin(name);
    }, name);
  }

  /**
   * Enables a HHM plugin with the given name.
   * 
   * @param {string} name - Name of the plugin
   * @returns {Promise.<boolean>} - `true` if plugin was enabled, `false` otherwise.
   * 
   * @throws {UnusableError} - The instance is no longer usable due to some
   *    fatal error in browser or if the tab has been closed.
   * @throws {NotRunningError} - The room is not running.
   */
  async enablePlugin(name) {
    if (!this._usable) throw new UnusableError('Instance unusable!');
    if (!this.running) throw new NotRunningError('Room is not running.');

    return this.page.evaluate((name) => {
      return window.hroomie.enablePlugin(name);
    }, name);
  }

  /**
   * Disables a HHM plugin with the given name. 
   * 
   * If the name is an Array then
   * it disables all the plugins in the given order.
   * 
   * @param {(string|Array.<string>)} name - Name or array of names of the plugin(s).
   * @returns {Promise.<boolean>} - Was the plugin disabled or not?
   * 
   * @throws {UnusableError} - The instance is no longer usable due to some
   *    fatal error in browser or if the tab has been closed.
   * @throws {NotRunningError} - The room is not running.
   */
  async disablePlugin(name) {
    if (!this._usable) throw new UnusableError('Instance unusable!');
    if (!this.running) throw new NotRunningError('Room is not running.');

    return this.page.evaluate((name) => {
      return window.hroomie.disablePlugin(name);
    }, name);
  }

  /**
   * Gets a list of plugins that depend on the given plugin.
   * 
   * @param {string} name - name of the plugin
   * @returns {Promise<Array.<PluginData>>} - array of plugins
   *
   * @throws {UnusableError} - The instance is no longer usable due to some
   *    fatal error in browser or if the tab has been closed.
   * @throws {NotRunningError} - The room is not running.
   */
  async getPluginsThatDependOn(name) {
    if (!this._usable) throw new UnusableError('Instance unusable!');
    if (!this.running) throw new NotRunningError('Room is not running.');

    return this.page.evaluate((name) => {
      return window.hroomie.getDependentPlugins(name);
    }, name);
  }

  /**
   * Wrapper for Puppeteers 
   * [page.evaluate](https://github.com/GoogleChrome/puppeteer/blob/v1.18.0/docs/api.md#pageevaluatepagefunction-args).
   * 
   * Evaluates the given code in the browser tab room is running.
   * You can access the HaxBall roomObject with `HHM.manager.room`.
   * 
   * e.g.
   * ```js
   * room.eval('HHM.manager.room.getPlayerList()');
   * ```
   * 
   * @param {string|function} pageFunction - JavaScript to evaluate.
   * @param {...Serializable|...JSHandle} [args] - Arguments to pass to `js`.
   * @returns {Promise.<Serializable>} -  Promise which resolves to the 
   *    return value of pageFunction.

   * @throws {UnusableError} - The instance is no longer usable due to some
   *    fatal error in browser or if the tab has been closed.
   * @throws {NotRunningError} - The room is not running.
   */
  async eval(pageFunction, ...args) {
    if (!this._usable) throw new UnusableError('Instance unusable!');
    if (!this.running) throw new NotRunningError('Room is not running.');

    return this.page.evaluate(pageFunction, ...args);
  }

  /**
   * Checks if the room has a plugin with given name loaded.
   * @param {string} name - Name of the plugin.
   * @returns {boolean} - `true` if it had the plugin, `false` if not.
   * 
   * @throws {UnusableError} - The instance is no longer usable due to some
   *    fatal error in browser or if the tab has been closed.
   * @throws {NotRunningError} - The room is not running.
   */
  async hasPlugin(name) {
    if (!this._usable) throw new UnusableError('Instance unusable!');
    if (!this.running) throw new NotRunningError('Room is not running.');

    return this.page.evaluate(async (name) => {
      return HHM.manager.hasPluginByName(name);
    }, name);
  }

  /**
   * Adds a new plugin.
   * @param {PluginDef} plugin - File definiton of the plugin.
   * @returns {number} - Plugin ID if the plugin and all of its dependencies
   *    have been loaded, -1 otherwise.
   * 
   * @throws {UnusableError} - The instance is no longer usable due to some
   *    fatal error in browser or if the tab has been closed.
   * @throws {NotRunningError} - The room is not running.
   */
  async addPlugin(plugin) {
    if (!this._usable) throw new UnusableError('Instance unusable!');
    if (!this.running) throw new NotRunningError('Room is not running.');

    return this.page.evaluate(async (plugin) => {
      return HHM.manager.addPluginByCode(plugin.content, plugin.name);
    }, plugin);
  }

  /**
   * Adds a repository.
   *
   * The repository can be specified as a string, then it is interpreted as the 
   * URL of a plain type repository, or as an Object.
   *
   * If append is set to true, the new repository will be added with the 
   * lowest priority, i.e. plugins will only be loaded from it they can't 
   * be found in any other repository. Otherwise the repository will be 
   * added with the highest priority.
   *
   * @param {object|string} repository - The repository to be added.
   * @param {boolean} [append] - Whether to append or prepend the repository 
   *    to the Array of repositories.
   * @returns {boolean} - Whether the repository was successfully added.
   * 
   * @throws {UnusableError} - The instance is no longer usable due to some
   *    fatal error in browser or if the tab has been closed.
   * @throws {NotRunningError} - The room is not running.
   */
  async addRepository(repository, append) {
    if (!this._usable) throw new UnusableError('Instance unusable!');
    if (!this.running) throw new NotRunningError('Room is not running.');

    if (!repository) {
      throw new TypeError('Missing required argument: repository')
    }

    return this.page.evaluate(async (repository, append) => {
      return HHM.manager.addRepository(repository, append)
    }, repository, append);
  }

  /**
   * Returns available repositories.
   * @returns {Array.<object|string>} - An array of available repositories.
   * 
   * @throws {UnusableError} - The instance is no longer usable due to some
   *    fatal error in browser or if the tab has been closed.
   * @throws {NotRunningError} - The room is not running.
   */
  async getRepositories() {
    if (!this._usable) throw new UnusableError('Instance unusable!');
    if (!this.running) throw new NotRunningError('Room is not running.');
    
    return this.page.evaluate(() => {
      return HHM.manager.getPluginLoader().repositories;
    });
  }

  /**
   * This will clear the available repositories.
   * 
   * Will not unload the plugins that are already loaded from the repositories.
   * 
   * @throws {UnusableError} - The instance is no longer usable due to some
   *    fatal error in browser or if the tab has been closed.
   * @throws {NotRunningError} - The room is not running.
   */
  async clearRepositories() {
    if (!this._usable) throw new UnusableError('Instance unusable!');
    if (!this.running) throw new NotRunningError('Room is not running.');
    
    return this.page.evaluate(() => {
      HHM.manager.getPluginLoader().repositories = [];
    });
  }

  /**
   * Sets the rooms plugin config.
   * 
   * Tries to load plugins that are not loaded from the available
   * repositories.
   * 
   * **Plugins will not get unloaded using this method.**
   * 
   * If `pluginName` is given then only config for the given plugin
   * is set.
   * @param {object} pluginConfig - Room wide config or plugins config.
   * @param {string} [pluginName] - Name of the plugin if wanting to change
   *    config of only one plugin.
   * 
   * @throws {UnusableError} - The instance is no longer usable due to some
   *    fatal error in browser or if the tab has been closed.
   * @throws {NotRunningError} - The room is not running.
   * 
   */
  async setPluginConfig(pluginConfig, pluginName) {
    if (!this._usable) throw new UnusableError('Instance unusable!');
    if (!this.running) throw new NotRunningError('Room is not running.');

    if (!pluginConfig) {
      throw new Error('Missing required argument: pluginConfig');
    }
    if (typeof pluginConfig !== 'object') {
      throw new TypeError('typeof pluginConfig should be object');
    }
    
    if (typeof pluginName === 'string') {
      await this.page.evaluate(async (pluginName, pluginConfig) => {

        let pluginId = HHM.manager.getPluginId(pluginName);
        
        if (pluginId < 0) {
          pluginId = await HHM.manager.addPluginByName(pluginName);
          if (pluginId < 0) {
            throw new Error(
              `Cannot load plugin "${pluginName}" from available repositories.`
            );
          }
        } 
        HHM.manager.setPluginConfig(pluginId, pluginConfig);

      }, pluginName, pluginConfig);
      return;
    }

    // change the whole plugin config for the room
    for (let [name, config] of Object.entries(pluginConfig)) {
      await this.page.evaluate(async (name, config) => {

        const manager = window.HHM.manager;

        let pluginId = manager.getPluginId(name);
        
        if (pluginId < 0) {
          pluginId = await manager.addPluginByName(name);
          if (pluginId < 0) {
            throw new Error(
              `Cannot load plugin "${name}" from available repositories.`
            );
          }
        }
        manager.setPluginConfig(pluginId, config);

      }, name, config);
    }    
  }

  /**
   * Returns the plugin config for all loaded plugins in the room or
   * if `pluginName` is given, then return the config for that plugin.
   * 
   * @param {string} [pluginName] - Config for the plugin.
   * 
   * @throws {UnusableError} - The instance is no longer usable due to some
   *    fatal error in browser or if the tab has been closed.
   * @throws {NotRunningError} - The room is not running.
   */
  async getPluginConfig(pluginName) {
    if (!this._usable) throw new UnusableError('Instance unusable!');
    if (!this.running) throw new NotRunningError('Room is not running.');

    if (typeof pluginName === 'string') {
      let config = await this.page.evaluate((pluginName) => {

        let plugin = HHM.manager.getPluginByName(pluginName);
        if (!plugin) {
          throw new Error(`Invalid plugin "${pluginName}".`);
        }

        return plugin.getConfig();
      }, pluginName);
      return config;
    }

    let config = await this.page.evaluate(() => {
      let plugins = HHM.manager.getLoadedPluginIds().map(id => {
        return HHM.manager.getPluginById(id);
      });
      let cfg = {};
      for (let plugin of plugins) {
        cfg[plugin] = plugin.getConfig();
      }
      return cfg;
    });
    return config;
  }
}

module.exports = RoomController;<|MERGE_RESOLUTION|>--- conflicted
+++ resolved
@@ -283,23 +283,6 @@
     page.on('console', (msg) => {
 
       if (msg.type() === 'error') {
-<<<<<<< HEAD
-=======
-        // do not display the errors that happen during loading a plugin
-        if (msg.text().startsWith(
-          'Failed to load resource: the server responded with a status of 404'
-        )) {
-          return;
-        }
-
-        // display the jsHandle objects
-        let logMsg = msg.text();
-        for (let jsHandle of msg.args()) {
-          if (jsHandle._remoteObject.type === 'object') {
-            logMsg += '\n' + jsHandle._remoteObject.description;
-          }
-        }
->>>>>>> dd6a49bb
 
         let logMsg = this.parseErrorLoggedInBrowser(msg);
         if (!logMsg) return;
@@ -333,8 +316,7 @@
   parseErrorLoggedInBrowser(msg) {
     // do not display the errors that happen during loading a plugin
     if (msg.text().startsWith(
-      'Failed to load resource: the server responded with a '
-      + 'status of 404 (Not Found)'
+      'Failed to load resource: the server responded with a status of 404'
     )) {
       return;
     }
